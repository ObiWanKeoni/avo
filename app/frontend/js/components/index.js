
import Paginate from 'vuejs-paginate'
import Vue from 'vue/dist/vue.esm'

Vue.component('paginate', Paginate)

// Fields
Vue.component('index-field-wrapper',                 require('@/js/components/Index/FieldWrapper.vue').default)
Vue.component('index-id-field',                      require('@/js/components/Index/IdField.vue').default)
Vue.component('index-text-field',                    require('@/js/components/Index/TextField.vue').default)
Vue.component('index-textarea-field',                require('@/js/components/Index/TextareaField.vue').default)
Vue.component('index-number-field',                  require('@/js/components/Index/NumberField.vue').default)
Vue.component('index-boolean-field',                 require('@/js/components/Index/BooleanField.vue').default)
Vue.component('index-select-field',                  require('@/js/components/Index/SelectField.vue').default)
Vue.component('index-datetime-field',                require('@/js/components/Index/DatetimeField.vue').default)
Vue.component('index-file-field',                    require('@/js/components/Index/FileField.vue').default)
Vue.component('index-files-field',                   require('@/js/components/Index/FilesField.vue').default)
Vue.component('index-boolean-group-field',           require('@/js/components/Index/BooleanGroupField.vue').default)
Vue.component('index-belongs-to-field',              require('@/js/components/Index/BelongsTo.vue').default)
Vue.component('index-has-one-field',                 require('@/js/components/Index/HasOne.vue').default)
Vue.component('index-currency-field',                require('@/js/components/Index/CurrencyField.vue').default)
Vue.component('index-gravatar-field',                require('@/js/components/Index/GravatarField.vue').default)
Vue.component('index-country-field',                 require('@/js/components/Index/CountryField.vue').default)
Vue.component('index-badge-field',                   require('@/js/components/Index/BadgeField.vue').default)

Vue.component('show-field-wrapper',                  require('@/js/components/Show/FieldWrapper.vue').default)
Vue.component('show-id-field',                       require('@/js/components/Show/IdField.vue').default)
Vue.component('show-text-field',                     require('@/js/components/Show/TextField.vue').default)
Vue.component('show-textarea-field',                 require('@/js/components/Show/TextareaField.vue').default)
Vue.component('show-password-field',                 require('@/js/components/Show/PasswordField.vue').default)
Vue.component('show-number-field',                   require('@/js/components/Show/NumberField.vue').default)
Vue.component('show-boolean-field',                  require('@/js/components/Show/BooleanField.vue').default)
Vue.component('show-select-field',                   require('@/js/components/Show/SelectField.vue').default)
Vue.component('show-datetime-field',                 require('@/js/components/Show/DatetimeField.vue').default)
Vue.component('show-file-field',                     require('@/js/components/Show/FileField.vue').default)
Vue.component('show-files-field',                    require('@/js/components/Show/FilesField.vue').default)
Vue.component('show-boolean-group-field',            require('@/js/components/Show/BooleanGroupField.vue').default)
Vue.component('show-belongs-to-field',               require('@/js/components/Show/BelongsTo.vue').default)
Vue.component('show-has-one-field',                  require('@/js/components/Show/HasOne.vue').default)
Vue.component('show-has-many-field',                 require('@/js/components/Show/HasMany.vue').default)
<<<<<<< HEAD
=======
Vue.component('show-has-and-belongs-to-many-field',  require('@/js/components/Show/HasAndBelongsToMany.vue').default)
Vue.component('show-currency-field',                 require('@/js/components/Show/CurrencyField.vue').default)
>>>>>>> baf9fbb5
Vue.component('show-gravatar-field',                 require('@/js/components/Show/GravatarField.vue').default)
Vue.component('show-country-field',                  require('@/js/components/Show/CountryField.vue').default)
Vue.component('show-badge-field',                    require('@/js/components/Show/BadgeField.vue').default)
Vue.component('show-heading-field',                  require('@/js/components/Show/HeadingField.vue').default)

Vue.component('edit-field-wrapper',                  require('@/js/components/Edit/FieldWrapper.vue').default)
Vue.component('edit-id-field',                       require('@/js/components/Edit/IdField.vue').default)
Vue.component('edit-text-field',                     require('@/js/components/Edit/TextField.vue').default)
Vue.component('edit-textarea-field',                 require('@/js/components/Edit/TextareaField.vue').default)
Vue.component('edit-password-field',                 require('@/js/components/Edit/PasswordField.vue').default)
Vue.component('edit-number-field',                   require('@/js/components/Edit/NumberField.vue').default)
Vue.component('edit-boolean-field',                  require('@/js/components/Edit/BooleanField.vue').default)
Vue.component('edit-select-field',                   require('@/js/components/Edit/SelectField.vue').default)
Vue.component('edit-datetime-field',                 require('@/js/components/Edit/DatetimeField.vue').default)
Vue.component('edit-file-field',                     require('@/js/components/Edit/FileField.vue').default)
Vue.component('edit-files-field',                    require('@/js/components/Edit/FilesField.vue').default)
Vue.component('edit-boolean-group-field',            require('@/js/components/Edit/BooleanGroupField.vue').default)
Vue.component('edit-belongs-to-field',               require('@/js/components/Edit/BelongsTo.vue').default)
Vue.component('edit-has-one-field',                  require('@/js/components/Edit/HasOne.vue').default)
Vue.component('edit-currency-field',                 require('@/js/components/Edit/CurrencyField.vue').default)
Vue.component('edit-country-field',                  require('@/js/components/Edit/CountryField.vue').default)
Vue.component('edit-heading-field',                  require('@/js/components/Show/HeadingField.vue').default)

// Form Fields
Vue.component('input-component',                     require('@/js/components/InputComponent.vue').default)

// Components
Vue.component('resource-table',                      require('@/js/components/Index/ResourceTable.vue').default)
Vue.component('table-row',                           require('@/js/components/Index/TableRow.vue').default)
Vue.component('table-header-cell',                   require('@/js/components/Index/TableHeaderCell.vue').default)

Vue.component('view-header',                         require('@/js/components/ViewHeader.vue').default)
Vue.component('view-footer',                         require('@/js/components/ViewFooter.vue').default)
Vue.component('panel',                               require('@/js/components/Panel.vue').default)
Vue.component('heading',                             require('@/js/components/Heading.vue').default)
Vue.component('resources-search',                    require('@/js/components/ResourcesSearch.vue').default)
Vue.component('loading-component',                   require('@/js/components/LoadingComponent.vue').default)
Vue.component('loading-overlay',                     require('@/js/components/LoadingOverlay.vue').default)
Vue.component('empty-dash',                          require('@/js/components/EmptyDash.vue').default)

// Filters
Vue.component('resource-filters',                    require('@/js/components/Index/ResourceFilters.vue').default)
Vue.component('boolean-filter',                      require('@/js/components/Index/Filters/BooleanFilter.vue').default)
Vue.component('select-filter',                       require('@/js/components/Index/Filters/SelectFilter.vue').default)

// Sidebar
Vue.component('resources-navigation',                require('@/js/components/ResourcesNavigation.vue').default)
Vue.component('sidebar-link',                        require('@/js/components/SidebarLink.vue').default)
Vue.component('application-sidebar',                 require('@/js/components/ApplicationSidebar.vue').default)
Vue.component('logo-component',                      require('@/js/components/LogoComponent.vue').default)

// Views
Vue.component('resources-index',                     require('@/js/views/ResourceIndex.vue').default)<|MERGE_RESOLUTION|>--- conflicted
+++ resolved
@@ -38,11 +38,7 @@
 Vue.component('show-belongs-to-field',               require('@/js/components/Show/BelongsTo.vue').default)
 Vue.component('show-has-one-field',                  require('@/js/components/Show/HasOne.vue').default)
 Vue.component('show-has-many-field',                 require('@/js/components/Show/HasMany.vue').default)
-<<<<<<< HEAD
-=======
-Vue.component('show-has-and-belongs-to-many-field',  require('@/js/components/Show/HasAndBelongsToMany.vue').default)
 Vue.component('show-currency-field',                 require('@/js/components/Show/CurrencyField.vue').default)
->>>>>>> baf9fbb5
 Vue.component('show-gravatar-field',                 require('@/js/components/Show/GravatarField.vue').default)
 Vue.component('show-country-field',                  require('@/js/components/Show/CountryField.vue').default)
 Vue.component('show-badge-field',                    require('@/js/components/Show/BadgeField.vue').default)
