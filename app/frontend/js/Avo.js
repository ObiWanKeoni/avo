import Api from '@/js/Api'
import Bus from '@/js/Bus'
import Paginate from 'vuejs-paginate'
import PortalVue from 'portal-vue'
import Toasted from 'vue-toasted'
import VModal from 'vue-js-modal'
import VTooltip from 'v-tooltip'
import Vue from 'vue/dist/vue.esm'
import VueRouter from 'vue-router'
import router from '@/js/router'
import store from  '@/js/store'

Vue.component('paginate', Paginate)

// Fields
Vue.component('index-field-wrapper',             require('@/js/components/Index/FieldWrapper.vue').default)
Vue.component('index-id-field',                  require('@/js/components/Index/IdField.vue').default)
Vue.component('index-text-field',                require('@/js/components/Index/TextField.vue').default)
Vue.component('index-belongs-to-field',          require('@/js/components/Index/BelongsTo.vue').default)
Vue.component('index-textarea-field',            require('@/js/components/Index/TextareaField.vue').default)
Vue.component('password-field-wrapper',          require('@/js/components/Index/PasswordField.vue').default)
Vue.component('index-number-field',              require('@/js/components/Index/NumberField.vue').default)
Vue.component('index-boolean-field',             require('@/js/components/Index/BooleanField.vue').default)
Vue.component('index-select-field',              require('@/js/components/Index/SelectField.vue').default)
<<<<<<< HEAD
Vue.component('index-datetime-field',            require('@/js/components/Index/DatetimeField.vue').default)
=======
Vue.component('index-file-field',                require('@/js/components/Index/FileField.vue').default)
Vue.component('index-files-field',               require('@/js/components/Index/FilesField.vue').default)
>>>>>>> 5c95d09e

Vue.component('show-field-wrapper',              require('@/js/components/Show/FieldWrapper.vue').default)
Vue.component('show-id-field',                   require('@/js/components/Show/IdField.vue').default)
Vue.component('show-text-field',                 require('@/js/components/Show/TextField.vue').default)
Vue.component('show-belongs-to-field',           require('@/js/components/Show/BelongsTo.vue').default)
Vue.component('show-has-many-field',             require('@/js/components/Show/HasMany.vue').default)
Vue.component('show-textarea-field',             require('@/js/components/Show/TextareaField.vue').default)
Vue.component('show-password-field',             require('@/js/components/Show/PasswordField.vue').default)
Vue.component('show-number-field',               require('@/js/components/Show/NumberField.vue').default)
Vue.component('show-boolean-field',              require('@/js/components/Show/BooleanField.vue').default)
Vue.component('show-select-field',               require('@/js/components/Show/SelectField.vue').default)
<<<<<<< HEAD
Vue.component('show-datetime-field',             require('@/js/components/Show/DatetimeField.vue').default)
=======
Vue.component('show-file-field',                 require('@/js/components/Show/FileField.vue').default)
Vue.component('show-files-field',                require('@/js/components/Show/FilesField.vue').default)
>>>>>>> 5c95d09e

Vue.component('edit-field-wrapper',              require('@/js/components/Edit/FieldWrapper.vue').default)
Vue.component('edit-id-field',                   require('@/js/components/Edit/IdField.vue').default)
Vue.component('edit-text-field',                 require('@/js/components/Edit/TextField.vue').default)
Vue.component('edit-belongs-to-field',           require('@/js/components/Edit/BelongsTo.vue').default)
Vue.component('edit-textarea-field',             require('@/js/components/Edit/TextareaField.vue').default)
Vue.component('edit-password-field',             require('@/js/components/Edit/PasswordField.vue').default)
Vue.component('edit-number-field',               require('@/js/components/Edit/NumberField.vue').default)
Vue.component('edit-boolean-field',              require('@/js/components/Edit/BooleanField.vue').default)
Vue.component('edit-select-field',               require('@/js/components/Edit/SelectField.vue').default)
<<<<<<< HEAD
Vue.component('edit-datetime-field',             require('@/js/components/Edit/DatetimeField.vue').default)
=======
Vue.component('edit-file-field',                 require('@/js/components/Edit/FileField.vue').default)
Vue.component('edit-files-field',                require('@/js/components/Edit/FilesField.vue').default)
>>>>>>> 5c95d09e

// Components
Vue.component('resource-table',                  require('@/js/components/Index/ResourceTable.vue').default)
Vue.component('table-row',                       require('@/js/components/Index/TableRow.vue').default)
Vue.component('table-header-cell',               require('@/js/components/Index/TableHeaderCell.vue').default)

Vue.component('view-header',                     require('@/js/components/ViewHeader.vue').default)
Vue.component('view-footer',                     require('@/js/components/ViewFooter.vue').default)
Vue.component('panel',                           require('@/js/components/Panel.vue').default)
Vue.component('heading',                         require('@/js/components/Heading.vue').default)
Vue.component('resources-search',                require('@/js/components/ResourcesSearch.vue').default)
Vue.component('resources-filter',                require('@/js/components/ResourcesFilter.vue').default)
Vue.component('select-filter',                   require('@/js/components/Index/Filters/SelectFilter.vue').default)
Vue.component('loading-component',               require('@/js/components/LoadingComponent.vue').default)
Vue.component('loading-overlay',                 require('@/js/components/LoadingOverlay.vue').default)

// Sidebar
Vue.component('resources-navigation',            require('@/js/components/ResourcesNavigation.vue').default)
Vue.component('sidebar-link',                    require('@/js/components/SidebarLink.vue').default)
Vue.component('application-sidebar',             require('@/js/components/ApplicationSidebar.vue').default)
Vue.component('logo-component',                  require('@/js/components/LogoComponent.vue').default)

// Views
Vue.component('resources-index',                 require('@/js/views/ResourceIndex.vue').default)

const Avo = {
  Bus,
  Api,
  env: '',

  init() {
    Avo.env = window.env || 'production'
    if (document.getElementById('app')) {
      Avo.initVue()
    }
  },

  turbolinksLoad() {
    if (document.getElementById('app')) {
      Avo.initVue()
    }
  },

  reload() {
    this.vue.reload()
  },

  initVue() {
    Vue.use(Toasted, {
      duration: 5000,
      keepOnHover: true,
      position: 'bottom-right',
      closeOnSwipe: true,
    })

    Vue.use(VTooltip)
    Vue.use(VueRouter)
    Vue.use(VModal, { dynamic: true, injectModalsContainer: false })
    Vue.use(PortalVue)

    this.vue = new Vue({
      router,
      store,
      el: '#app',
      data: {},
      computed: {
        routerKey() {
          return `${this.$route.name}-${this.$route.params.resourceName || ''}`
        },
      },
      methods: {
        reload() {
          this.$router.go()
        },
        redirect(url) {
          if (this.$route.path === url) return this.reload()

          return this.$router.push(url)
        },
        alert(message, type = 'success') {
          setTimeout(() => {
            this.$toasted.show(message, { type })
          }, 1)
        },
      },
      mounted() {
        Bus.$on('reload', this.reload)
        Bus.$on('redirect', this.redirect)
        Bus.$on('message', (message) => this.alert(message, 'success'))
        Bus.$on('error', (error) => this.alert(error, 'error'))
      },
      destroyed() {
        Bus.$off('reload')
        Bus.$off('redirect')
        Bus.$off('message')
        Bus.$off('error')
      },
    })
  },
}

export { Api }
export default Avo<|MERGE_RESOLUTION|>--- conflicted
+++ resolved
@@ -22,12 +22,9 @@
 Vue.component('index-number-field',              require('@/js/components/Index/NumberField.vue').default)
 Vue.component('index-boolean-field',             require('@/js/components/Index/BooleanField.vue').default)
 Vue.component('index-select-field',              require('@/js/components/Index/SelectField.vue').default)
-<<<<<<< HEAD
 Vue.component('index-datetime-field',            require('@/js/components/Index/DatetimeField.vue').default)
-=======
 Vue.component('index-file-field',                require('@/js/components/Index/FileField.vue').default)
 Vue.component('index-files-field',               require('@/js/components/Index/FilesField.vue').default)
->>>>>>> 5c95d09e
 
 Vue.component('show-field-wrapper',              require('@/js/components/Show/FieldWrapper.vue').default)
 Vue.component('show-id-field',                   require('@/js/components/Show/IdField.vue').default)
@@ -39,12 +36,9 @@
 Vue.component('show-number-field',               require('@/js/components/Show/NumberField.vue').default)
 Vue.component('show-boolean-field',              require('@/js/components/Show/BooleanField.vue').default)
 Vue.component('show-select-field',               require('@/js/components/Show/SelectField.vue').default)
-<<<<<<< HEAD
 Vue.component('show-datetime-field',             require('@/js/components/Show/DatetimeField.vue').default)
-=======
 Vue.component('show-file-field',                 require('@/js/components/Show/FileField.vue').default)
 Vue.component('show-files-field',                require('@/js/components/Show/FilesField.vue').default)
->>>>>>> 5c95d09e
 
 Vue.component('edit-field-wrapper',              require('@/js/components/Edit/FieldWrapper.vue').default)
 Vue.component('edit-id-field',                   require('@/js/components/Edit/IdField.vue').default)
@@ -55,12 +49,9 @@
 Vue.component('edit-number-field',               require('@/js/components/Edit/NumberField.vue').default)
 Vue.component('edit-boolean-field',              require('@/js/components/Edit/BooleanField.vue').default)
 Vue.component('edit-select-field',               require('@/js/components/Edit/SelectField.vue').default)
-<<<<<<< HEAD
 Vue.component('edit-datetime-field',             require('@/js/components/Edit/DatetimeField.vue').default)
-=======
 Vue.component('edit-file-field',                 require('@/js/components/Edit/FileField.vue').default)
 Vue.component('edit-files-field',                require('@/js/components/Edit/FilesField.vue').default)
->>>>>>> 5c95d09e
 
 // Components
 Vue.component('resource-table',                  require('@/js/components/Index/ResourceTable.vue').default)
