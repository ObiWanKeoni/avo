--- conflicted
+++ resolved
@@ -1,22 +1,5 @@
 <%= content_tag :div, data: data_attributes, class: classes do %>
   <% if render_header? %>
-<<<<<<< HEAD
-    <div data-target="panel-header" class="flex-1 flex flex-col xl:flex-row justify-between mb-4">
-      <div class="overflow-hidden flex flex-col">
-        <% if display_breadcrumbs? %>
-          <div class="breadcrumbs truncate mb-2">
-            <%= helpers.render_avo_breadcrumbs(separator: helpers.svg('chevron-right', class: 'inline-block h-3 stroke-current relative top-[-1px] ml-1' )) if Avo.configuration.display_breadcrumbs %>
-          </div>
-        <% end %>
-        <% if name_slot? %>
-          <%= name_slot %>
-        <% else %>
-          <%= render Avo::PanelNameComponent.new name: @name %>
-        <% end %>
-        <% if description.present? %>
-          <div class="text-sm tracking-normal font-medium text-gray-600" data-target="description">
-            <%== description %>
-=======
     <div data-target="panel-header" class="mb-4">
       <% if display_breadcrumbs? %>
         <div class="breadcrumbs mb-2">
@@ -25,14 +8,11 @@
       <% end %>
       <div class="flex-1 flex flex-col xl:flex-row justify-between gap-1">
         <div class="overflow-hidden flex flex-col">
-          <div class="text-2xl tracking-normal font-semibold text-gray-800 items-center flex flex-1" data-target="title">
-            <span><%= @name %></span>
-            <% if @reloadable %>
-              <%= button_tag data: { controller: "panel-refresh", action: "click->panel-refresh#refresh" } do %>
-                <%= svg "heroicons/outline/arrow-path", class: "ml-2 text-2xl h-6 " %>
-              <% end %>
-            <% end %>
-          </div>
+          <% if name_slot? %>
+            <%= name_slot %>
+          <% else %>
+            <%= render Avo::PanelNameComponent.new name: @name %>
+          <% end %>
           <% if description.present? %>
             <div class="text-sm tracking-normal font-medium text-gray-600" data-target="description">
               <%== description %>
@@ -42,7 +22,6 @@
         <% if tools.present? %>
           <div class="flex-1 w-full flex flex-col sm:flex-row xl:justify-end sm:items-end gap-2 mt-4 xl:mt-0" data-target="panel-tools">
             <%= tools %>
->>>>>>> 3fd0becc
           </div>
         <% end %>
       </div>
