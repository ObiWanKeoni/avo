--- conflicted
+++ resolved
@@ -70,13 +70,7 @@
     t.datetime "remember_created_at"
     t.datetime "created_at", precision: 6, null: false
     t.datetime "updated_at", precision: 6, null: false
-<<<<<<< HEAD
-    t.string "highlighted"
-    t.string "bulian"
-    t.string "default"
-=======
     t.string "highlighted", default: "no"
->>>>>>> 6a981c65
     t.index ["email"], name: "index_users_on_email", unique: true
     t.index ["group_id"], name: "index_users_on_group_id"
     t.index ["reset_password_token"], name: "index_users_on_reset_password_token", unique: true
