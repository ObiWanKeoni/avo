--- conflicted
+++ resolved
@@ -15,12 +15,8 @@
         text 'Is Writer' do |model, resource|
           model.posts.count > 0 ? 'yes' : 'no'
         end
-<<<<<<< HEAD
-        number :Age
-        textarea :Description
-=======
+        number :age
         textarea :Description, except_on: :edit, rows: 5
->>>>>>> 71faab69
         has_many :Posts
         has_many :Projects
       end
