module Avocado
  module Resources
    class User < Resource
      def initialize
        @title = :name
        @search = [:name, :id]
      end

      fields do
<<<<<<< HEAD
        id
        text :Name
        textarea :Description
=======
        id :ID
        text :Name, required: true
        text(:Foo, required: true) do |model, resource|
          "foo or bar #{model.id}, #{resource.name}"
        end
>>>>>>> 0df98a39
        has_many :Posts
        has_many :Projects
      end

      use_filter Avocado::Filters::AvailableFilter
      # use_filter Avocado::Filters::FeaturedFilter
    end
  end
end<|MERGE_RESOLUTION|>--- conflicted
+++ resolved
@@ -7,17 +7,12 @@
       end
 
       fields do
-<<<<<<< HEAD
         id
-        text :Name
-        textarea :Description
-=======
-        id :ID
         text :Name, required: true
-        text(:Foo, required: true) do |model, resource|
+        text :Foo do |model, resource|
           "foo or bar #{model.id}, #{resource.name}"
         end
->>>>>>> 0df98a39
+        textarea :Description
         has_many :Posts
         has_many :Projects
       end
