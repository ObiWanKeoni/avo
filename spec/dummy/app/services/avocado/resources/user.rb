--- conflicted
+++ resolved
@@ -13,18 +13,10 @@
         text :email, name: 'User Email', required: true
         number :age, min: 0, max: 120, step: 1
         boolean :availability
-<<<<<<< HEAD
-        # boolean :highlighted, true_value: 'yes', false_value: 'no'
         select :highlighted, options: {'yes' => 'Highlighted', 'no' => 'Not Highlighted'}, display_with_value: true
-        # password :password, name: 'User Password', required: true, except_on: :forms
-        # password :password_confirmation, name: 'Password confirmation', required: true
-        text 'Is Writer' do |model, resource, view, field|
-=======
-        boolean :highlighted, true_value: 'yes', false_value: 'no'
         password :password, name: 'User Password', required: true, except_on: :forms
         password :password_confirmation, name: 'Password confirmation', required: true
         text 'Is Writer', resolve_using: -> (value) { value.truncate 3 }, hide_on: :edit do |model, resource, view, field|
->>>>>>> 6a981c65
           model.posts.to_a.count > 0 ? 'yes' : 'no'
         end
         textarea :Description, rows: 5, readonly: true, hide_on: :index, resolve_using: -> (value) { value.truncate 30 }
