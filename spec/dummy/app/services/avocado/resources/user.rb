module Avocado
  module Resources
    class User < Resource
      def initialize
        @title = :name
        @search = [:name, :id, :description]
        @includes = :posts
      end

      fields do
        id :ID
        text :Name, required: true
        file :cv, name: 'CV'
        file :avatar, is_avatar: true
        files :images, is_image: true
        files :docs
        text :email, name: 'User Email', required: true
        number :age, min: 0, max: 120, step: 1
        boolean :availability
        date :birthday, first_day_of_week: 1, picker_format: 'J--n--Y', format: 'D/MMMM/YYYY', placeholder: 'This field stores the birthday of user!'
<<<<<<< HEAD
        datetime :starts_on, first_day_of_week: 1, placeholder: 'This field stores the started date of user!'
=======
        datetime :starts_on, placeholder: 'This field stores the started date of user!'
        select :highlighted, options: { yes: 'Highlighted', no: 'Not Highlighted' }, display_with_value: true
>>>>>>> ddab7581
        # password :password, name: 'User Password', required: true, except_on: :forms
        # password :password_confirmation, name: 'Password confirmation', required: true
        text 'Is Writer', resolve_using: -> (value) { value.truncate 3 }, hide_on: :edit do |model, resource, view, field|
          model.posts.to_a.count > 0 ? 'yes' : 'no'
        end
        textarea :Description, rows: 5, readonly: true, hide_on: :index, resolve_using: -> (value) { value.truncate 30 }
        has_many :Posts
        has_many :Projects
      end

      use_filter Avocado::Filters::AvailableFilter
      # use_filter Avocado::Filters::FeaturedFilter
    end
  end
end<|MERGE_RESOLUTION|>--- conflicted
+++ resolved
@@ -18,12 +18,8 @@
         number :age, min: 0, max: 120, step: 1
         boolean :availability
         date :birthday, first_day_of_week: 1, picker_format: 'J--n--Y', format: 'D/MMMM/YYYY', placeholder: 'This field stores the birthday of user!'
-<<<<<<< HEAD
-        datetime :starts_on, first_day_of_week: 1, placeholder: 'This field stores the started date of user!'
-=======
         datetime :starts_on, placeholder: 'This field stores the started date of user!'
         select :highlighted, options: { yes: 'Highlighted', no: 'Not Highlighted' }, display_with_value: true
->>>>>>> ddab7581
         # password :password, name: 'User Password', required: true, except_on: :forms
         # password :password_confirmation, name: 'Password confirmation', required: true
         text 'Is Writer', resolve_using: -> (value) { value.truncate 3 }, hide_on: :edit do |model, resource, view, field|
