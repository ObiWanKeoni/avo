source 'https://rubygems.org'
git_source(:github) { |repo| "https://github.com/#{repo}.git" }

# Declare your gem's dependencies in avocado.gemspec.
# Bundler will treat runtime dependencies like base dependencies, and
# development dependencies will be added by default to the :development group.
gemspec

# Declare any dependencies that are still in development here instead of in
# your gemspec. These might include edge Rails or gems from your path or
# Git. Remember to move these dependencies to your gemspec before releasing
# your gem to rubygems.org.

# To use a debugger
# gem 'byebug', group: [:development, :test]

# Transpile app-like JavaScript. Read more: https://github.com/rails/webpacker
gem 'webpacker', '~> 4.0'

# SVGs
gem 'inline_svg'

# These are the dummy app's dependencies
group :development, :test do
  # Bundle edge Rails instead: gem 'rails', github: 'rails/rails'
  gem 'rails', '~> 6.0.2', '>= 6.0.2.2'
  # Use postgresql as the database for Active Record
  gem 'pg', '>= 0.18', '< 2.0'
  # Use Puma as the app server
<<<<<<< HEAD
  gem 'puma', '~> 4.3'
=======
  gem 'puma', '~> 4.3.5'
>>>>>>> e84df53b
  # Use SCSS for stylesheets
  gem 'sass-rails', '>= 6'
  # Turbolinks makes navigating your web application faster. Read more: https://github.com/turbolinks/turbolinks
  # gem 'turbolinks', '~> 5'
  # Build JSON APIs with ease. Read more: https://github.com/rails/jbuilder
  gem 'jbuilder', '~> 2.7'
  # Use Redis adapter to run Action Cable in production
  # gem 'redis', '~> 4.0'
  # Use Active Model has_secure_password
  # gem 'bcrypt', '~> 3.1.7'

  # Use Active Storage variant
  # gem 'image_processing', '~> 1.2'

  # Reduces boot times through caching; required in config/boot.rb
  gem 'bootsnap', '>= 1.4.2', require: false
  # Call 'byebug' anywhere in the code to stop execution and get a debugger console
  gem 'byebug', platforms: [:mri, :mingw, :x64_mingw]
  gem 'dotenv-rails'
  # Access an interactive console on exception pages or by calling 'console' anywhere in the code.
  gem 'web-console', '>= 3.3.0'
  gem 'listen', '>= 3.0.5', '< 3.2'
  # Spring speeds up development by keeping your application running in the background. Read more: https://github.com/rails/spring
  gem 'spring'
  gem 'spring-watcher-listen', '~> 2.0.0'

  gem 'factory_bot_rails'
  gem 'faker'

  # Windows does not include zoneinfo files, so bundle the tzinfo-data gem
  gem 'tzinfo-data', platforms: [:mingw, :mswin, :x64_mingw, :jruby]

  gem 'devise'
  gem 'database_cleaner'

  gem 'ruby-debug-ide', require: false
end

group :development, :test do
  gem 'rspec-rails', '~> 4.0.0'
  # Adds support for Capybara system testing and selenium driver
  gem 'capybara', '>= 2.15'
  gem 'selenium-webdriver'
  # Easy installation and use of web drivers to run system tests with browsers
  gem 'webdrivers'
  gem 'fuubar'
end

gem 'zeitwerk', '~> 2.3'

# Pagination
gem 'kaminari'<|MERGE_RESOLUTION|>--- conflicted
+++ resolved
@@ -27,11 +27,7 @@
   # Use postgresql as the database for Active Record
   gem 'pg', '>= 0.18', '< 2.0'
   # Use Puma as the app server
-<<<<<<< HEAD
-  gem 'puma', '~> 4.3'
-=======
   gem 'puma', '~> 4.3.5'
->>>>>>> e84df53b
   # Use SCSS for stylesheets
   gem 'sass-rails', '>= 6'
   # Turbolinks makes navigating your web application faster. Read more: https://github.com/turbolinks/turbolinks
